= The Vaadya Language

This document describes the Vaadya language in
detail. The specification of the language is
contained here; if there is a discrepancy between
the actual implementation and this document,
this document is correct and the implementation
is buggy.

== Inspiration for the Language Design
Vaadya is built around the Indian Classical model
of music. As such, its syntactical structure is
heavily influenced by Indian Classical notation
systems.

Vaadya's syntax is simple by design, favouring
both the tokenizer implementation and the
programmer to some extent.
For instance, tokens are always separated by
whitespace, and newlines are not significant. As
a result, a program can be written with a layout
resembling notation, without restricting the
programmer to this style.

== Conventions used in this Document
* Language constructs are written in capital
  letters to distinguish them from the concepts
  they represent. +
  For instance, A LINE is the lexical element
  that represents a line of music.
* Literals are surrounded by single quotes.

== Syntactical Structure

=== Tokens
The following table lists tokens and their
specifications as regular expressions:

[options="header",cols="1,1"]
|===
| Token         | Regular Expression
| LIST_START    | `{`
| LIST_END      | `}`
<<<<<<< HEAD
| SVARA_NAME    | `,\|[a-zA-Z].*`
=======
| SVARA_NAME    | `[a-zA-Z].*`
>>>>>>> 9f7967f9
| GAMAKA_NAME   | `:.*`
| GAP           | `,`
|===

Tokens must be separated by whitespace characters
(space, tab, newline, etc.).

=== Constructs

==== SONG
The top-level lexical structure of the program is
a SONG. In other words, every program is a SONG.

A SONG is::
* a LIST of LINES.

==== LIST
A homogenous list of elements. The length of a
LIST is the number of elements in the list.

A LIST of _SOMETHINGs_ is::
* a LIST_START, followed by
* any number of _SOMETHINGs_, followed by
* a LIST_END

NOTE: _SOMETHING_ is any lexical element.

==== LINE
A line of music.

A LINE is::
* a LIST of SVARAs, followed by
* a LIST of GAMAKAs

The LIST of SVARAs and LIST of GAMAKAs must
have the same length.

<<<<<<< HEAD
==== SVARA
A single _svara_.
=======
=== SVARA
A single _svara_, with an associated duration.
>>>>>>> 9f7967f9

A SVARA is::
* a SVARA_NAME, followed by
* 0 or more GAPs

NOTE: _svara_ is also commonly known/spelt as
_svaram_, _swara_ and _swaram_.

==== GAMAKA
A single _gamaka_.

A GAMAKA is::
* a GAMAKA_NAME, followed by
* 0 or more SVARAs

== Semantics
=== Tune: Frequency as a Function of Time
A program (i.e. a SONG) describes a tune. This tune
is essentially a function that maps time to frequency;
in other words, the tune specifies what frequency
should be played at what point in time.
Each LINE of the SONG describes a smaller tune,
and these are concatenated to form the full
tune -- thus, the choice of how the tune is split
up into individual LINEs is immaterial.

=== SVARAs, GAMAKAs and the Passage of Time
Each LINE describes a smaller tune, defined by
SVARAs and their associated GAMAKAs. A SVARA defines
the tune's frequency _at a point in_ time, while
a GAMAKA defines the tune's frequency _over
an interval_ of time.

Each SVARA's associated GAMAKA covers a
certain interval of time; this interval is a
multiple of a unit of time that we will call
a _beat_. The tune's frequency over this interval
is defined as follows:

* The SVARA defines the frequency at the
  beginning of the interval
* The associated GAMAKA defines the frequency
  at all points between the start and end of
  the interval
* The next SVARA defines the frequency at
  the end of the interval

By default, a GAMAKA covers one beat. A ","
after a SVARA causes its GAMAKA to last
an extra beat.

The following is an attempt to illustrate
SVARAs, GAMAKAs, and their relation with time.

 {    ga2      sa       ri2     ,    }
 {    :        :/       :-           }
 ┄┄
      0        1        2       3
   ───┬────────┬────────┬───────┬─────> time (beats)
               ╷╷      ╷╷
               │╰──────╯│
               │  (2)   │
              (1)      (3)
 ┄┄
  (1) Defined by svara "sa"
  (2) Defined by gamaka ":/"
  (3) Defined by svara "ri2"<|MERGE_RESOLUTION|>--- conflicted
+++ resolved
@@ -41,11 +41,7 @@
 | Token         | Regular Expression
 | LIST_START    | `{`
 | LIST_END      | `}`
-<<<<<<< HEAD
-| SVARA_NAME    | `,\|[a-zA-Z].*`
-=======
 | SVARA_NAME    | `[a-zA-Z].*`
->>>>>>> 9f7967f9
 | GAMAKA_NAME   | `:.*`
 | GAP           | `,`
 |===
@@ -83,13 +79,8 @@
 The LIST of SVARAs and LIST of GAMAKAs must
 have the same length.
 
-<<<<<<< HEAD
-==== SVARA
-A single _svara_.
-=======
 === SVARA
 A single _svara_, with an associated duration.
->>>>>>> 9f7967f9
 
 A SVARA is::
 * a SVARA_NAME, followed by
